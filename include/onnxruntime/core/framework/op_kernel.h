--- conflicted
+++ resolved
@@ -87,16 +87,9 @@
   // @param tensor: The initialized constant tensor
   // @param input_idx: The input index of the tensor in this kernel
   // @param is_packed: Set it to true if the kernel packed the tensor or to false
-<<<<<<< HEAD
-  //                   The kernel is responsible keep the packed data and related metadata if is_packed is set to true
+  //                   The kernel is responsible for keeping the packed data and related metadata if is_packed is true,
   //                   And the original initialized constant tensor will be released and not accessible anymore in Compute function.
   virtual Status PrePack(const Tensor& /*tensor*/, const PrepackParam& /* param */, bool& is_packed) {
-=======
-  //                   The kernel is responsible for keeping the packed data and related metadata if is_packed is true,
-  //                   and the original initialized constant tensor will be released and not accessible anymore in
-  //                   the Compute function.
-  virtual Status PrePack(const Tensor& /*tensor*/, int /*input_idx*/, bool& is_packed) {
->>>>>>> e70344e6
     is_packed = false;
     return Status::OK();
   }
