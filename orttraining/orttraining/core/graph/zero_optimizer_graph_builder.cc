--- conflicted
+++ resolved
@@ -390,7 +390,6 @@
         std::vector<bool> enabled = {false, true};
         AddParameterPartition(graph, graph_defs, weight_argdef, gradient_argdef, opt_config, view_shapes, enabled,
                               new_opt_configs, new_weight_argdefs, new_gradient_argdefs, updated_weight_names_map);
-<<<<<<< HEAD
       } else if (offset >= rank_start && offset + tensor_bytes > rank_end) {
         int64_t bytes_for_current_rank = rank_end - offset;
         // int64_t bytes_for_next_rank = offset + tensor_bytes - rank_end;
@@ -402,16 +401,10 @@
           std::cout << "size_for_next_rank is zero\n";
         }
 
-=======
-      } else if (offset >= rank_start && offset + tensor_count > rank_end) {
-        int64_t size_for_current_rank = rank_end - offset;
-        int64_t size_for_next_rank = offset + tensor_count - rank_end;
->>>>>>> 344a2a8e
         std::vector<TensorShape> view_shapes = {{0}, {size_for_current_rank}, {size_for_next_rank}};
         std::vector<bool> enabled = {true, false};
         AddParameterPartition(graph, graph_defs, weight_argdef, gradient_argdef, opt_config, view_shapes, enabled,
                               new_opt_configs, new_weight_argdefs, new_gradient_argdefs, updated_weight_names_map);
-<<<<<<< HEAD
       } else {  // offset < rank_start && offset + tensor_bytes > rank_end
         int64_t bytes_for_previous_rank = rank_start - offset;
         int64_t bytes_for_current_rank = rank_end - rank_start;
@@ -425,12 +418,6 @@
           std::cout << "else size_for_next_rank is zero\n";
         }
 
-=======
-      } else {  // offset < rank_start && offset + tensor_count > rank_end
-        int64_t size_for_previous_rank = rank_start - offset;
-        int64_t size_for_current_rank = rank_end - rank_start;
-        int64_t size_for_next_rank = offset + tensor_count - rank_end;
->>>>>>> 344a2a8e
         std::vector<TensorShape> view_shapes = {{size_for_previous_rank}, {size_for_current_rank}, {size_for_next_rank}};
         std::vector<bool> enabled = {false, true, false};
         AddParameterPartition(graph, graph_defs, weight_argdef, gradient_argdef, opt_config, view_shapes, enabled,
