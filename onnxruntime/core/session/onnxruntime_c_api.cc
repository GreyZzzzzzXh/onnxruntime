--- conflicted
+++ resolved
@@ -1934,10 +1934,6 @@
 
 // End support for non-tensor types
 
-<<<<<<< HEAD
-
-=======
->>>>>>> 90c38ee6
 ORT_API_STATUS_IMPL(OrtApis::CreateArenaCfg, _In_ size_t max_mem, int arena_extend_strategy, int initial_chunk_size_bytes,
                     int max_dead_bytes_per_chunk, _Outptr_ OrtArenaCfg** out) {
   API_IMPL_BEGIN
