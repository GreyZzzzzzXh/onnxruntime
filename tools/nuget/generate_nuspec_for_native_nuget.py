--- conflicted
+++ resolved
@@ -515,32 +515,20 @@
 
     if is_cpu_package or is_cuda_gpu_package or is_dml_package or is_mklml_package:
         # Process props file
-<<<<<<< HEAD
-        source_props = os.path.join(args.sources_path, 'csharp', 'src', 'Microsoft.ML.OnnxRuntime', 'targets', 'netstandard', 'props.xml')
-        target_props = os.path.join(args.sources_path, 'csharp', 'src', 'Microsoft.ML.OnnxRuntime', 'targets', 'netstandard', 
-                                    args.package_name + '.props')
-=======
         source_props = os.path.join(args.sources_path, 'csharp', 'src', 'Microsoft.ML.OnnxRuntime', 'targets',
                                     'netstandard', 'props.xml')
         target_props = os.path.join(args.sources_path, 'csharp', 'src', 'Microsoft.ML.OnnxRuntime', 'targets',
                                     'netstandard', args.package_name + '.props')
->>>>>>> 1269d429
         os.system(copy_command + ' ' + source_props + ' ' + target_props)
         files_list.append('<file src=' + '"' + target_props + '" target="build\\native" />')
         files_list.append('<file src=' + '"' + target_props + '" target="build\\netstandard1.1" />')
         files_list.append('<file src=' + '"' + target_props + '" target="build\\netstandard2.0" />')
 
         # Process targets file
-<<<<<<< HEAD
-        source_targets = os.path.join(args.sources_path, 'csharp', 'src', 'Microsoft.ML.OnnxRuntime', 'targets', 'netstandard', 'targets.xml')
-        target_targets = os.path.join(args.sources_path, 'csharp', 'src', 'Microsoft.ML.OnnxRuntime', 'targets', 'netstandard', 
-                                      args.package_name + '.targets')
-=======
         source_targets = os.path.join(args.sources_path, 'csharp', 'src', 'Microsoft.ML.OnnxRuntime', 'targets',
                                       'netstandard', 'targets.xml')
         target_targets = os.path.join(args.sources_path, 'csharp', 'src', 'Microsoft.ML.OnnxRuntime', 'targets',
                                       'netstandard', args.package_name + '.targets')
->>>>>>> 1269d429
         os.system(copy_command + ' ' + source_targets + ' ' + target_targets)
         files_list.append('<file src=' + '"' + target_targets + '" target="build\\native" />')
         files_list.append('<file src=' + '"' + target_targets + '" target="build\\netstandard1.1" />')
